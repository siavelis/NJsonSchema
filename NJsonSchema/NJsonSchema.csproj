﻿<?xml version="1.0" encoding="utf-8"?>
<Project ToolsVersion="12.0" DefaultTargets="Build" xmlns="http://schemas.microsoft.com/developer/msbuild/2003">
  <Import Project="$(MSBuildExtensionsPath)\$(MSBuildToolsVersion)\Microsoft.Common.props" Condition="Exists('$(MSBuildExtensionsPath)\$(MSBuildToolsVersion)\Microsoft.Common.props')" />
  <PropertyGroup>
    <Configuration Condition=" '$(Configuration)' == '' ">Debug</Configuration>
    <Platform Condition=" '$(Platform)' == '' ">AnyCPU</Platform>
    <ProjectGuid>{7B7A2E32-E808-4A19-98B1-37E766580F8C}</ProjectGuid>
    <OutputType>Library</OutputType>
    <AppDesignerFolder>Properties</AppDesignerFolder>
    <RootNamespace>NJsonSchema</RootNamespace>
    <AssemblyName>NJsonSchema</AssemblyName>
    <TargetFrameworkVersion>v4.5</TargetFrameworkVersion>
    <FileAlignment>512</FileAlignment>
    <ProjectTypeGuids>{786C830F-07A1-408B-BD7F-6EE04809D6DB};{FAE04EC0-301F-11D3-BF4B-00C04F79EFBC}</ProjectTypeGuids>
    <TargetFrameworkProfile>Profile259</TargetFrameworkProfile>
    <MinimumVisualStudioVersion>10.0</MinimumVisualStudioVersion>
    <FileUpgradeFlags>
    </FileUpgradeFlags>
    <UpgradeBackupLocation>
    </UpgradeBackupLocation>
    <OldToolsVersion>12.0</OldToolsVersion>
    <PublishUrl>publish\</PublishUrl>
    <Install>true</Install>
    <InstallFrom>Disk</InstallFrom>
    <UpdateEnabled>false</UpdateEnabled>
    <UpdateMode>Foreground</UpdateMode>
    <UpdateInterval>7</UpdateInterval>
    <UpdateIntervalUnits>Days</UpdateIntervalUnits>
    <UpdatePeriodically>false</UpdatePeriodically>
    <UpdateRequired>false</UpdateRequired>
    <MapFileExtensions>true</MapFileExtensions>
    <ApplicationRevision>0</ApplicationRevision>
    <ApplicationVersion>1.0.0.%2a</ApplicationVersion>
    <IsWebBootstrapper>false</IsWebBootstrapper>
    <UseApplicationTrust>false</UseApplicationTrust>
    <BootstrapperEnabled>true</BootstrapperEnabled>
  </PropertyGroup>
  <PropertyGroup Condition=" '$(Configuration)|$(Platform)' == 'Debug|AnyCPU' ">
    <DebugSymbols>true</DebugSymbols>
    <DebugType>full</DebugType>
    <Optimize>false</Optimize>
    <OutputPath>bin\Debug\</OutputPath>
    <DefineConstants>DEBUG;TRACE</DefineConstants>
    <ErrorReport>prompt</ErrorReport>
    <WarningLevel>4</WarningLevel>
  </PropertyGroup>
  <PropertyGroup Condition=" '$(Configuration)|$(Platform)' == 'Release|AnyCPU' ">
    <DebugType>pdbonly</DebugType>
    <Optimize>true</Optimize>
    <OutputPath>bin\Release\</OutputPath>
    <DefineConstants>TRACE</DefineConstants>
    <ErrorReport>prompt</ErrorReport>
    <WarningLevel>4</WarningLevel>
  </PropertyGroup>
  <ItemGroup>
    <Reference Include="Newtonsoft.Json">
      <HintPath>..\packages\Newtonsoft.Json.6.0.6\lib\portable-net40+sl5+wp80+win8+wpa81\Newtonsoft.Json.dll</HintPath>
    </Reference>
    <Reference Include="System" />
    <Reference Include="System.Core" />
    <Reference Include="System.Xml.Linq" />
    <Reference Include="System.Xml" />
  </ItemGroup>
  <ItemGroup>
    <Compile Include="DraftV4\JsonProperty.cs" />
    <Compile Include="DraftV4\JsonSchema.cs" />
    <Compile Include="DraftV4\JsonSchemaBase.cs" />
<<<<<<< HEAD
    <Compile Include="Collections\ObservableDictionary.cs" />
=======
    <Compile Include="Collections\ObservableCollection.cs" />
    <Compile Include="DraftV4\JsonSchemaValidator.cs" />
>>>>>>> 105b7d5b
    <Compile Include="Properties\AssemblyInfo.cs" />
    <Compile Include="DraftV4\JsonSchemaGenerator.cs" />
    <Compile Include="DraftV4\SimpleType.cs" />
    <Compile Include="DraftV4\SimpleTypeDescription.cs" />
    <Compile Include="Validation\ValidationError.cs" />
    <Compile Include="Validation\ValidationErrorKind.cs" />
  </ItemGroup>
  <ItemGroup>
    <BootstrapperPackage Include="Microsoft.Net.Client.3.5">
      <Visible>False</Visible>
      <ProductName>.NET Framework 3.5 SP1 Client Profile</ProductName>
      <Install>false</Install>
    </BootstrapperPackage>
    <BootstrapperPackage Include="Microsoft.Net.Framework.3.5.SP1">
      <Visible>False</Visible>
      <ProductName>.NET Framework 3.5 SP1</ProductName>
      <Install>false</Install>
    </BootstrapperPackage>
  </ItemGroup>
  <ItemGroup>
    <None Include="packages.config" />
  </ItemGroup>
  <Import Project="$(MSBuildExtensionsPath32)\Microsoft\Portable\$(TargetFrameworkVersion)\Microsoft.Portable.CSharp.targets" />
  <!-- To modify your build process, add your task inside one of the targets below and uncomment it. 
       Other similar extension points exist, see Microsoft.Common.targets.
  <Target Name="BeforeBuild">
  </Target>
  <Target Name="AfterBuild">
  </Target>
  -->
</Project><|MERGE_RESOLUTION|>--- conflicted
+++ resolved
@@ -62,15 +62,11 @@
     <Reference Include="System.Xml" />
   </ItemGroup>
   <ItemGroup>
+    <Compile Include="Collections\ObservableDictionary.cs" />
     <Compile Include="DraftV4\JsonProperty.cs" />
     <Compile Include="DraftV4\JsonSchema.cs" />
     <Compile Include="DraftV4\JsonSchemaBase.cs" />
-<<<<<<< HEAD
-    <Compile Include="Collections\ObservableDictionary.cs" />
-=======
-    <Compile Include="Collections\ObservableCollection.cs" />
     <Compile Include="DraftV4\JsonSchemaValidator.cs" />
->>>>>>> 105b7d5b
     <Compile Include="Properties\AssemblyInfo.cs" />
     <Compile Include="DraftV4\JsonSchemaGenerator.cs" />
     <Compile Include="DraftV4\SimpleType.cs" />
