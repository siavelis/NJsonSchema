<<<<<<< HEAD
﻿using System;
using System.Linq;
using System.Threading.Tasks;
using Microsoft.VisualStudio.TestTools.UnitTesting;
=======
﻿using System.Linq;
using System.Runtime.Serialization;
using System.Threading.Tasks;
using Microsoft.VisualStudio.TestTools.UnitTesting;
using Newtonsoft.Json;
using NJsonSchema.Converters;
>>>>>>> 50944d85
using NJsonSchema.Generation;

namespace NJsonSchema.Tests.Generation
{
    [TestClass]
    public class InheritanceTests
    {
        [TestMethod]
        public async Task When_more_properties_are_defined_in_allOf_and_type_none_then_all_of_contains_all_properties()
        {
            //// Arrange
            var json = @"{
                '$schema': 'http://json-schema.org/draft-04/schema#',
                'type': 'object',
                'x-typeName': 'Foo', 
                'properties': { 
                    'prop1' : { 'type' : 'string' } 
                },
                'allOf': [
                    {
                        'properties': { 
                            'prop2' : { 'type' : 'string' } 
                        }
                    }
                ]
            }";

            //// Act
            var schema = await JsonSchema4.FromJsonAsync(json);

            //// Assert
            Assert.AreEqual(0, schema.InheritedSchemas.Count);
            Assert.AreEqual(2, schema.ActualProperties.Count);
            Assert.IsTrue(schema.ActualProperties.ContainsKey("prop1"));
            Assert.IsTrue(schema.ActualProperties.ContainsKey("prop2"));
        }

        [TestMethod]
        public async Task When_allOf_schema_is_object_type_then_it_is_an_inherited_schema()
        {
            //// Arrange
            var json = @"{
                '$schema': 'http://json-schema.org/draft-04/schema#',
                'type': 'object',
                'x-typeName': 'Foo', 
                'properties': { 
                    'prop1' : { 'type' : 'string' } 
                },
                'allOf': [
                    {
                        'type': 'object', 
                        'x-typeName': 'Bar', 
                        'properties': { 
                            'prop2' : { 'type' : 'string' } 
                        }
                    }
                ]
            }";

            //// Act
            var schema = await JsonSchema4.FromJsonAsync(json);

            //// Assert
            Assert.AreEqual(1, schema.InheritedSchemas.Count);
            Assert.AreEqual(1, schema.ActualProperties.Count);
            Assert.IsTrue(schema.ActualProperties.ContainsKey("prop1"));
        }

        [TestMethod]
        public async Task When_generating_type_with_inheritance_then_allOf_has_one_item()
        {
            //// Arrange

            //// Act
            var schema = await JsonSchema4.FromTypeAsync<Teacher>();

            //// Assert
            Assert.IsNotNull(schema.Properties["Class"]);

            Assert.AreEqual(1, schema.AllOf.Count);
            Assert.IsTrue(schema.Definitions.Any(d => d.Key == "Person"));
            Assert.IsNotNull(schema.AllOf.First().ActualSchema.Properties["Name"]);
        }

        public class Teacher : Person
        {
            public string Class { get; set; }
        }

        public class Person
        {
            public string Name { get; set; }
        }

        [TestMethod]
        public async Task When_generating_type_with_inheritance_and_flattening_then_schema_has_all_properties_of_inherited_classes()
        {
            //// Arrange

            //// Act
            var schema = await JsonSchema4.FromTypeAsync<CC>(new JsonSchemaGeneratorSettings
            {
                FlattenInheritanceHierarchy = true
            });
            var data = schema.ToJson();

            //// Assert
<<<<<<< HEAD
            Assert.AreEqual(4, schema.Properties.Count);
        }

        public abstract class AA
        {
            public string FirstName { get; set; }
            public abstract int Age { get; set; }
=======
            Assert.AreEqual(3, schema.Properties.Count);
        }

        public class AA
        {
            public string FirstName { get; set; }
>>>>>>> 50944d85
        }

        public class BB : AA
        {
            public string LastName { get; set; }
<<<<<<< HEAD
            public override int Age { get; set; }
=======
>>>>>>> 50944d85
        }

        public class CC : BB
        {
            public string Address { get; set; }
        }

<<<<<<< HEAD
=======
        public class Dog : Animal
        {
            public string Foo { get; set; }
        }

        public class Horse : Animal
        {
            public string Bar { get; set; }
        }

        [KnownType(typeof(Dog))]
        [KnownType(typeof(Horse))]
        [JsonConverter(typeof(JsonInheritanceConverter), "kind")]
        public class Animal
        {
            public string Baz { get; set; }
        }

        [TestMethod]
        public async Task When_root_schema_is_inherited_then_schema_is_generated()
        {
            //// Arrange
            

            //// Act
            var schema = await JsonSchema4.FromTypeAsync<Animal>();
            var data = schema.ToJson();

            //// Assert
            Assert.IsNotNull(data);
        }
>>>>>>> 50944d85
    }
}<|MERGE_RESOLUTION|>--- conflicted
+++ resolved
@@ -1,16 +1,10 @@
-<<<<<<< HEAD
 ﻿using System;
 using System.Linq;
-using System.Threading.Tasks;
-using Microsoft.VisualStudio.TestTools.UnitTesting;
-=======
-﻿using System.Linq;
 using System.Runtime.Serialization;
 using System.Threading.Tasks;
 using Microsoft.VisualStudio.TestTools.UnitTesting;
 using Newtonsoft.Json;
 using NJsonSchema.Converters;
->>>>>>> 50944d85
 using NJsonSchema.Generation;
 
 namespace NJsonSchema.Tests.Generation
@@ -118,7 +112,6 @@
             var data = schema.ToJson();
 
             //// Assert
-<<<<<<< HEAD
             Assert.AreEqual(4, schema.Properties.Count);
         }
 
@@ -126,23 +119,12 @@
         {
             public string FirstName { get; set; }
             public abstract int Age { get; set; }
-=======
-            Assert.AreEqual(3, schema.Properties.Count);
-        }
-
-        public class AA
-        {
-            public string FirstName { get; set; }
->>>>>>> 50944d85
         }
 
         public class BB : AA
         {
             public string LastName { get; set; }
-<<<<<<< HEAD
             public override int Age { get; set; }
-=======
->>>>>>> 50944d85
         }
 
         public class CC : BB
@@ -150,8 +132,6 @@
             public string Address { get; set; }
         }
 
-<<<<<<< HEAD
-=======
         public class Dog : Animal
         {
             public string Foo { get; set; }
@@ -183,6 +163,5 @@
             //// Assert
             Assert.IsNotNull(data);
         }
->>>>>>> 50944d85
     }
 }